--- conflicted
+++ resolved
@@ -121,16 +121,6 @@
                 ir_r = frames.get_infrared_frame(2)
                 if not ir_l or not ir_r:
                     continue
-<<<<<<< HEAD
-                if color is None:
-                    with contextlib.suppress(Exception):
-                        color = frames.get_color_frame()
-                with _lock:
-                    _frame1 = np.asanyarray(ir_l.get_data()).copy()
-                    _frame2 = np.asanyarray(ir_r.get_data()).copy()
-                    if color is not None:
-                        _preview_frame = np.asanyarray(color.get_data()).copy()
-=======
 
                 left_arr = np.asanyarray(ir_l.get_data())
                 right_arr = np.asanyarray(ir_r.get_data())
@@ -149,7 +139,6 @@
                         _preview_frame = color_arr
                     else:
                         _preview_frame = cv2.cvtColor(left_arr, cv2.COLOR_GRAY2BGR)
->>>>>>> d4490051
 
         except Exception as e:  # pragma: no cover - hardware error path
             print(f"[CameraCapture] RealSense error → {e}")

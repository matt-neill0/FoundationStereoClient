--- conflicted
+++ resolved
@@ -48,37 +48,6 @@
     TensorRTPipeline = None  # type: ignore
     TensorRTUnavailableError = RuntimeError  # type: ignore
 
-<<<<<<< HEAD
-# Mapping from CMU Panoptic "COCO19" joint indices to the COCO-17 ordering used
-# by the Foundation pose backends.  The Panoptic joints follow the "COCO19"
-# layout::
-#   0:Neck 1:Nose 2:LShoulder 3:LElbow 4:LWrist 5:RShoulder 6:RElbow
-#   7:RWrist 8:LHip 9:LKnee 10:LAnkle 11:RHip 12:RKnee 13:RAnkle
-#   14:LEye 15:REye 16:LEar 17:REar 18:Chest
-#
-# We drop the Neck and Chest entries and re-order the remaining joints into the
-# canonical COCO-17 layout (nose → ankles) so that predictions and ground truth
-# share the same semantics.
-PANOPTIC_COCO19_TO_COCO17 = [
-    1,   # nose
-    14,  # left_eye
-    15,  # right_eye
-    16,  # left_ear
-    17,  # right_ear
-    2,   # left_shoulder
-    5,   # right_shoulder
-    3,   # left_elbow
-    6,   # right_elbow
-    4,   # left_wrist
-    7,   # right_wrist
-    8,   # left_hip
-    11,  # right_hip
-    9,   # left_knee
-    12,  # right_knee
-    10,  # left_ankle
-    13,  # right_ankle
-]
-=======
 # Mapping from CMU Panoptic "COCO19" joint indices to the COCO-17 order expected
 # by the Foundation pose backends.  The Panoptic toolchain extends the canonical
 # COCO skeleton by prepending ``neck`` and appending ``chest`` while keeping the
@@ -132,7 +101,6 @@
 PANOPTIC_COCO19_TO_COCO17: Tuple[int, ...] = tuple(
     _PANOPTIC_LABEL_TO_INDEX[label] for label in COCO17_KEYPOINT_LABELS
 )
->>>>>>> c52ade50
 
 
 PREDICTION_JOINT_COLOR = (0, 255, 0)

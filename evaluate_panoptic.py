--- conflicted
+++ resolved
@@ -298,9 +298,6 @@
     if joints.size == 0:
         return PoseSample(np.full((17, 2), np.nan, dtype=np.float32), np.zeros((17,), dtype=np.uint8))
 
-<<<<<<< HEAD
-    uv, _depth = _select_best_projection(camera, joints[:, :3])
-=======
     uv_world, depth_world = camera.project(joints[:, :3])
     score_world = _score_projection(uv_world, depth_world, camera.width, camera.height)
 
@@ -312,7 +309,6 @@
 
         if score_camera > score_world:
             uv = uv_camera
->>>>>>> bbc38e20
     conf = joints[:, 3]
 
     keypoints = np.full((17, 2), np.nan, dtype=np.float32)

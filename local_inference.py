from __future__ import annotations

import contextlib
import threading
import time
from dataclasses import dataclass
from pathlib import Path
from typing import Any, Callable, Dict, Iterator, Optional, Tuple, List

import cv2
import numpy as np

from main import DEFAULT_FPS, DEFAULT_HEIGHT, DEFAULT_WIDTH
from pose_augmentation import (
    get_pose_model_info, lift_keypoints_to_3d,
    depth_guided_nms, get_skeleton_edges,
    repair_occluded_joints, OcclusionRepairConfig,
    draw_skeletons
)
from pose_backends import PoseBackend, build_pose_backend
try:
    import camera_capture as cam
except Exception as exc:  # pragma: no cover - during unit tests CameraCapture may not import
    cam = None
    _CAM_IMPORT_ERROR = exc
else:  # pragma: no cover - exercised when camera_capture imports successfully
    _CAM_IMPORT_ERROR = None

class TensorRTUnavailableError(RuntimeError):
    """Raised when TensorRT or PyCUDA are missing from the environment."""

_TRT_MODULE = None
_CUDA_MODULE = None
_CUDA_AUTOINIT = None

def ensure_tensorrt_runtime():
    """Import TensorRT + PyCUDA exactly once and cache the modules."""
    global _TRT_MODULE, _CUDA_MODULE, _CUDA_AUTOINIT

    if _TRT_MODULE is not None and _CUDA_MODULE is not None:
        return _TRT_MODULE, _CUDA_MODULE

    try:
        import tensorrt as trt  # type: ignore
    except Exception as exc:  # pragma: no cover - depends on environment
        raise TensorRTUnavailableError(
            "TensorRT Python bindings are not available. Install TensorRT before "
            "running local inference."
        ) from exc

    try:
        import pycuda.autoinit  # type: ignore  # noqa: F401  - side-effect import
        import pycuda.driver as cuda  # type: ignore
    except Exception as exc:
        raise TensorRTUnavailableError(
            "PyCUDA is required for TensorRT execution. Install pycuda before "
            "running local inference."
        ) from exc

    _TRT_MODULE, _CUDA_MODULE, _CUDA_AUTOINIT = trt, cuda, pycuda.autoinit
    return trt, cuda

@contextlib.contextmanager
def push_cuda_context():
    """Context manager that pushes the PyCUDA context if available."""
    ensure_tensorrt_runtime()
    ctx = getattr(_CUDA_AUTOINIT, "context", None)
    if ctx is None:
        yield None
        return

    push = getattr(ctx, "push", None)
    pop = getattr(ctx, "pop", None)
    if push is None or pop is None:
        yield ctx
        return

    push()
    try:
        yield ctx
    finally:
        pop()

def disparity_to_png16(disp: np.ndarray, max_disp: float, scale: float) -> bytes:
    d = np.nan_to_num(disp, nan=0.0, posinf=max_disp, neginf=0.0)
    d = np.clip(d, 0.0, max_disp)
    scaled = np.round(d * scale)
    d16 = np.ascontiguousarray(np.clip(scaled, 0.0, 65535).astype(np.uint16))
    ok, buf = cv2.imencode(".png", d16)
    if not ok:
        raise RuntimeError("cv2.imencode PNG failed")
    return buf.tobytes()

@dataclass
class _Binding:
    name: str
    dtype: np.dtype
    shape: Tuple[int, ...]
    host_mem: Optional[np.ndarray]
    device_mem: Optional[Any]

class TensorRTPipeline:
    """Small helper around TensorRT execution based on the live TRT demo script."""

    def __init__(self, engine_path: str):
        trt, cuda = ensure_tensorrt_runtime()
        self.trt = trt
        self.cuda = cuda
        self.logger = trt.Logger(trt.Logger.WARNING)

        with open(engine_path, "rb") as f:
            engine_bytes = f.read()

        runtime = trt.Runtime(self.logger)
        engine = runtime.deserialize_cuda_engine(engine_bytes)
        if engine is None:
            raise RuntimeError(f"Failed to deserialize TensorRT engine: {engine_path}")

        self.engine = engine
        self.context = engine.create_execution_context()
        if self.context is None:
            raise RuntimeError("Failed to create TensorRT execution context")

        self.stream = cuda.Stream()
        self.input_left, self.input_right, self.output = self._collect_tensor_names()
        self.bindings = self._allocate_buffers()

    def _collect_tensor_names(self) -> Tuple[str, str, str]:
        engine = self.engine
        trt = self.trt
        inputs, outputs = [], []
        for i in range(engine.num_io_tensors):
            name = engine.get_tensor_name(i)
            mode = engine.get_tensor_mode(name)
            if mode == trt.TensorIOMode.INPUT:
                inputs.append(name)
            else:
                outputs.append(name)
        if len(inputs) < 2 or not outputs:
            raise RuntimeError("Engine must expose at least two inputs and one output")
        return inputs[0], inputs[1], outputs[0]

    def _allocate_buffers(self) -> Dict[str, _Binding]:
        engine = self.engine
        cuda = self.cuda
        context = self.context
        bindings: Dict[str, _Binding] = {}
        for i in range(engine.num_io_tensors):
            name = engine.get_tensor_name(i)
            dtype = np.dtype(self.trt.nptype(engine.get_tensor_dtype(name)))
            shape = [1 if d == -1 else d for d in engine.get_tensor_shape(name)]
            if engine.get_tensor_mode(name) == self.trt.TensorIOMode.INPUT:
                context.set_input_shape(name, shape)
            size = int(np.prod(shape)) * dtype.itemsize
            device_mem = cuda.mem_alloc(size)
            context.set_tensor_address(name, int(device_mem))
            host_mem = (
                cuda.pagelocked_empty(shape, dtype)
                if engine.get_tensor_mode(name) == self.trt.TensorIOMode.OUTPUT
                else None
            )
            bindings[name] = _Binding(name, dtype, tuple(shape), host_mem, device_mem)
        return bindings

    def infer(self, left_bgr: np.ndarray, right_bgr: np.ndarray) -> np.ndarray:
        left = np.ascontiguousarray(left_bgr.transpose(2, 0, 1)[None]).astype(np.float32)
        right = np.ascontiguousarray(right_bgr.transpose(2, 0, 1)[None]).astype(np.float32)
        cuda = self.cuda
        stream = self.stream

        cuda.memcpy_htod_async(self.bindings[self.input_left].device_mem, left, stream)
        cuda.memcpy_htod_async(self.bindings[self.input_right].device_mem, right, stream)

        self.context.execute_async_v3(stream.handle)

        out_binding = self.bindings[self.output]
        assert out_binding.host_mem is not None
        cuda.memcpy_dtoh_async(out_binding.host_mem, out_binding.device_mem, stream)
        stream.synchronize()

        return np.array(out_binding.host_mem, copy=True).squeeze()

def _normalize_for_display(disp: np.ndarray) -> np.ndarray:
    disp_min, disp_max = float(np.min(disp)), float(np.max(disp))
    if disp_max <= disp_min:
        return np.zeros_like(disp, dtype=np.uint8)
    disp_u8 = ((disp - disp_min) / (disp_max - disp_min) * 255.0).astype(np.uint8)
    return cv2.applyColorMap(disp_u8, cv2.COLORMAP_TURBO)

class LocalEngineRunner:
    """Run inference locally using a TensorRT engine and camera capture threads."""

    def __init__(
            self,
            engine_path: Optional[str],
            left_src: str,
            right_src: str,
            mode: str,
            frame_width: int,
            frame_height: int,
            session_id: str,
            fps: float = DEFAULT_FPS,
            save_dir: Optional[Path] = None,
            preview: bool = False,
            max_disp: float = 256.0,
            disp_scale: float = 256.0,
            on_log: Optional[Callable[[str], None]] = None,
            on_result: Optional[
                Callable[[int, str, str, int, int, bytes, Dict[str, Any]], None]
            ] = None,
            on_start: Optional[Callable[[], None]] = None,
            on_finish: Optional[Callable[[], None]] = None,
            use_realsense: Optional[bool] = None,
            fx_px: Optional[float] = None,
            baseline_m: Optional[float] = None,
            pose_enabled: bool = False,
            pose_model: Optional[str] = None,
            depth_enabled: bool = True
    ) -> None:
        if mode not in {"stream", "file"}:
            raise ValueError("mode must be either 'stream' or 'file'")

        self.engine_path = engine_path
        self.left_src = left_src
        self.right_src = right_src
        self.mode = mode
        self.frame_width = int(frame_width) if frame_width else DEFAULT_WIDTH
        self.frame_height = int(frame_height) if frame_height else DEFAULT_HEIGHT
        self.fps = float(fps) if fps else DEFAULT_FPS
        self.session_id = session_id
        self.save_dir = save_dir
        self.preview = preview
        self.max_disp = max_disp
        self.disp_scale = disp_scale
        self._manual_fx_px = fx_px
        self._manual_baseline_m = baseline_m
        self.pose_enabled = bool(pose_enabled)
        self.pose_model = pose_model
        self.depth_enabled = bool(depth_enabled)
        if self.depth_enabled and not self.engine_path:
            raise ValueError("engine_path is required when depth inference is enabled")
        self.on_log = on_log or (lambda s: None)
        self.on_result = on_result or (lambda *args: None)
        self.on_start = on_start or (lambda: None)
        self.on_finish = on_finish or (lambda: None)

        self._stop_event = threading.Event()
        self._capture_started = False
        self._use_realsense = self._determine_realsense_flag(use_realsense)
        self._save_dir_prepared = False
        self._rs_fx_px: Optional[float] = None
        self._rs_baseline_m: Optional[float] = None
        self._log_pose_configuration()
        self._pose_runner: Optional[PoseBackend] = None
        self._resolved_pose_key: Optional[str] = (
            str(self.pose_model).lower() if self.pose_model else None
        )
        self._last_pose_meta: List[Dict[str, Any]] = []

    def _determine_realsense_flag(self, override: Optional[bool]) -> bool:
        if override is not None:
            return bool(override)
        if self.mode != "stream":
            return False
        tokens = {str(self.left_src).strip().lower(), str(self.right_src).strip().lower()}
        realsense_tokens = {"rs", "realsense", "d435", "d455"}
        return bool(tokens & realsense_tokens)

    def stop(self) -> None:
        self._stop_event.set()
        self._stop_capture_threads()

    def _log(self, msg: str) -> None:
        try:
            self.on_log(msg)
        except Exception:
            print(msg)

    def _pose_metadata(self) -> Dict[str, Any]:
        data: Dict[str, Any] = {"enabled": bool(self.pose_enabled)}
        if not self.pose_enabled:
            return data

        model_key = self._resolved_pose_key or (
            str(self.pose_model).lower() if self.pose_model else None
        )
        if model_key is not None:
            data["model"] = model_key
        model_info = get_pose_model_info(model_key)
        if model_info is not None:
            data["model_display"] = model_info.display_name
            data["model_description"] = model_info.description

        return data

    def _log_pose_configuration(self) -> None:
        if not self.pose_enabled:
            self._log("[pose] Depth-guided pose augmentation disabled.")
            return

        model_info = get_pose_model_info(self.pose_model)
        if model_info is not None:
            self._log(
                f"[pose] Using {model_info.display_name} pose model ({model_info.key})."
            )
        elif self.pose_model:
            self._log(f"[pose] Pose model '{self.pose_model}' is not recognised.")
        else:
            self._log("[pose] Pose estimation enabled without an explicit model key.")

    def _prepare_engine(self) -> TensorRTPipeline:
        if not self.engine_path:
            raise RuntimeError("Depth inference disabled; no TensorRT engine configured")
        self._log(f"[local] Loading TensorRT engine: {self.engine_path}")
        pipeline = TensorRTPipeline(self.engine_path)
        self._log("[local] TensorRT engine ready.")
        return pipeline

    def _start_camera_threads(self) -> None:
        if cam is None:
            raise RuntimeError(
                "CameraCapture module failed to import" if _CAM_IMPORT_ERROR is None else str(_CAM_IMPORT_ERROR)
            )
        cam.reset_state()
        if self._use_realsense:
            threading.Thread(target=cam.capture_realsense, daemon=True).start()
            self._log("[local] Started RealSense capture thread")
        else:
            try:
                left_idx = int(self.left_src)
                right_idx = int(self.right_src)
            except ValueError as exc:
                raise RuntimeError("Camera indices must be integers when not using RealSense") from exc
            threading.Thread(target=cam.capture_camera, args=(left_idx, True), daemon=True).start()
            threading.Thread(target=cam.capture_camera, args=(right_idx, False), daemon=True).start()
            self._log(
                f"[local] Started USB capture threads (left={left_idx}, right={right_idx})"
            )
        self._capture_started = True

    def _stream_from_cameras(self) -> Iterator[Tuple[np.ndarray, np.ndarray]]:
        assert cam is not None
        self._start_camera_threads()
        if self._use_realsense:
            try:
                fx_px, baseline_m = cam.get_calibration()
                self._rs_fx_px, self._rs_baseline_m = fx_px, baseline_m
                self._log(f"[local] RealSense calibration: fx={fx_px:.1f} baseline={baseline_m:.4f}m")
            except Exception as exc:
                self._log(f"[local] Failed to fetch RealSense calibration: {exc}")

        while not self._stop_event.is_set():
            left, right = cam.get_frames()
            if left is None or right is None:
                if self._stop_event.wait(timeout=0.005):
                    break
                continue
            yield left, right

    def _stream_from_files(self) -> Iterator[Tuple[np.ndarray, np.ndarray]]:
        cap_left = cv2.VideoCapture(self.left_src)
        cap_right = cv2.VideoCapture(self.right_src)
        if not (cap_left.isOpened() and cap_right.isOpened()):
            with contextlib.suppress(Exception):
                cap_left.release()
                cap_right.release()
            raise RuntimeError("Failed to open one or both video files")
        try:
            while not self._stop_event.is_set():
                ok_l, frame_l = cap_left.read()
                ok_r, frame_r = cap_right.read()
                if not ok_l or not ok_r or frame_l is None or frame_r is None:
                    self._log("[local] End of video files.")
                    break
                yield frame_l, frame_r
        finally:
            with contextlib.suppress(Exception):
                cap_left.release()
            with contextlib.suppress(Exception):
                cap_right.release()

    def _frame_stream(self) -> Iterator[Tuple[np.ndarray, np.ndarray]]:
        if self.mode == "stream":
            yield from self._stream_from_cameras()
        else:
            yield from self._stream_from_files()

    def _resize_frame(self, frame: np.ndarray) -> np.ndarray:
        if frame.shape[1] == self.frame_width and frame.shape[0] == self.frame_height:
            return frame
        return cv2.resize(frame, (self.frame_width, self.frame_height), interpolation=cv2.INTER_AREA)

    def _prepare_pair(self, left: np.ndarray, right: np.ndarray) -> Tuple[np.ndarray, np.ndarray]:
        left_r = self._resize_frame(left)
        right_r = self._resize_frame(right)

        if left_r.ndim == 2:
            left_bgr = cv2.cvtColor(left_r, cv2.COLOR_GRAY2BGR)
        else:
            left_bgr = left_r

        if right_r.ndim == 2:
            right_bgr = cv2.cvtColor(right_r, cv2.COLOR_GRAY2BGR)
        else:
            right_bgr = right_r

        return left_bgr, right_bgr

    def _encode_disparity(self, disp: np.ndarray) -> bytes:
        try:
            return disparity_to_png16(disp, self.max_disp, self.disp_scale)
        except Exception as exc:
            self._log(f"[local] Failed to encode disparity: {exc}")
            raise

<<<<<<< HEAD
    def _apply_pose_overlay(
            self, image_bgr: np.ndarray, poses_uvc: Optional[List[np.ndarray]]
    ) -> np.ndarray:
        if not poses_uvc:
            return image_bgr.copy()
        try:
            return draw_skeletons(
                image_bgr,
                [np.asarray(kp, dtype=np.float32) for kp in poses_uvc],
                self._resolved_pose_key or self.pose_model,
            )
        except Exception as exc:  # pragma: no cover - defensive logging
            self._log(f"[pose] Failed to draw preview skeletons: {exc}")
            return image_bgr.copy()

    def _compose_preview_frame(
            self,
            left_bgr: np.ndarray,
            disp: Optional[np.ndarray],
            fps: float,
            poses_uvc: Optional[List[np.ndarray]],
    ) -> np.ndarray:
        base = self._apply_pose_overlay(left_bgr, poses_uvc)
        if disp is not None:
            disp_color = _normalize_for_display(disp)
            combo = np.hstack((base, disp_color))
        else:
            combo = base.copy()
        cv2.putText(
            combo,
            f"{fps:.1f} FPS",
            (10, 30),
            cv2.FONT_HERSHEY_SIMPLEX,
            1.0,
            (0, 255, 0),
            2,
        )
        return combo

    def _result_metadata(self) -> Dict[str, Any]:
        meta: Dict[str, Any] = {
=======
    def _emit_disparity_result(self, seq: int, png16: bytes) -> None:
        meta = {
>>>>>>> 97d82569
            "session_id": self.session_id,
            "source_mode": self.mode,
            "sender_wh": [int(self.frame_width), int(self.frame_height)],
            "realsense": bool(self._use_realsense),
            "disp_scale": float(self.disp_scale),
            "max_disp": float(self.max_disp),
            "pose": self._pose_metadata(),
            "poses": getattr(self, "_last_pose_meta", []),
        }
        if self._use_realsense and self._rs_fx_px is not None and self._rs_baseline_m is not None:
            meta["fx_px"] = float(self._rs_fx_px)
            meta["baseline_m"] = float(self._rs_baseline_m)
        return meta

    def _emit_result(self, seq: int, png16: bytes, meta: Dict[str, Any]) -> None:
        payload_meta = dict(meta)
        self.on_result(
            seq,
            "disparity",
            "png16",
            int(self.frame_width),
            int(self.frame_height),
            png16,
            payload_meta,
        )

    def _emit_pose_preview(
            self, seq: int, preview_bgr: np.ndarray, meta: Dict[str, Any]
    ) -> None:
        ok, buf = cv2.imencode(".jpg", preview_bgr)
        if not ok:
            self._log("[pose] Failed to encode pose preview frame.")
            return
        payload_meta = dict(meta)
        payload_meta["preview_contains_poses"] = bool(meta.get("poses"))
        self.on_result(
            seq,
            "rgb_preview",
            "jpg",
            int(preview_bgr.shape[1]),
            int(preview_bgr.shape[0]),
            buf.tobytes(),
            payload_meta,
        )

    def _emit_pose_preview(self, seq: int, frame_bgr: np.ndarray, fps: float) -> None:
        preview = np.ascontiguousarray(frame_bgr)
        ok, buf = cv2.imencode(".jpg", preview)
        if not ok:
            self._log("[pose] Failed to encode pose preview frame.")
            return

        meta = {
            "session_id": self.session_id,
            "source_mode": self.mode,
            "sender_wh": [int(self.frame_width), int(self.frame_height)],
            "pose": self._pose_metadata(),
            "poses": getattr(self, "_last_pose_meta", []),
            "fps_est": float(fps),
        }
        self.on_result(
            seq,
            "pose_preview",
            "jpg",
            int(self.frame_width),
            int(self.frame_height),
            buf.tobytes(),
            meta,
        )

    def _ensure_save_dir(self) -> None:
        if self.save_dir is None or self._save_dir_prepared:
            return
        self.save_dir.mkdir(parents=True, exist_ok=True)
        self._save_dir_prepared = True

    def _save_result(self, seq: int, png16: bytes) -> None:
        if self.save_dir is None:
            return
        self._ensure_save_dir()
        fname = self.save_dir / f"disparity_seq{seq:06d}.png"
        with open(fname, "wb") as f:
            f.write(png16)

    def _render_preview(
            self,
            left_bgr: np.ndarray,
            disp: Optional[np.ndarray],
            fps: float,
            poses_uvc: Optional[List[np.ndarray]] = None,
    ) -> bool:
        if not self.preview:
            return False
        combo = self._compose_preview_frame(left_bgr, disp, fps, poses_uvc)
        cv2.imshow("FoundationStereo TensorRT", combo)
        if cv2.waitKey(1) & 0xFF == 27:
            self._log("[local] ESC pressed – stopping preview")
            return True
        return False

    def _respect_frame_rate(self, next_deadline: float, interval: float) -> float:
        next_deadline += interval
        sleep_s = next_deadline - time.perf_counter()
        if sleep_s > 0 and self._stop_event.wait(timeout=sleep_s):
            return next_deadline
        return next_deadline

    def _current_pose_intrinsics(self) -> Optional[Tuple[float, float, float, float]]:
        fx = self._rs_fx_px if self._rs_fx_px is not None else self._manual_fx_px
        bl = self._rs_baseline_m if self._rs_baseline_m is not None else self._manual_baseline_m
        if fx is None or bl is None:
            return None
        fy = fx
        cx = self.frame_width / 2.0
        cy = self.frame_height / 2.0
        return float(fx), float(fy), float(cx), float(cy)

    def _stop_capture_threads(self) -> None:
        if self._capture_started and cam is not None:
            cam.signal_stop()

    def _cleanup_after_run(self) -> None:
        if self.preview:
            cv2.destroyAllWindows()
        self._stop_capture_threads()

    def run(self) -> None:
        self._stop_event.clear()
        ctx_mgr = push_cuda_context() if self.depth_enabled else contextlib.nullcontext()
        with ctx_mgr:
            pipeline = self._prepare_engine() if self.depth_enabled else None
            self.on_start()
            seq = 0
            frame_interval = (1.0 / self.fps) if (self.fps and self.fps > 0) else 0.0
            next_deadline = time.perf_counter()
            try:
                for left_raw, right_raw in self._frame_stream():
                    if self._stop_event.is_set():
                        break
                    left_bgr, right_bgr = self._prepare_pair(left_raw, right_raw)

                    start = time.perf_counter()
                    disp: Optional[np.ndarray]
                    depth_m: Optional[np.ndarray]
                    if pipeline is not None:
                        disp = pipeline.infer(left_bgr, right_bgr)
                        depth_m = self._depth_from_disparity(disp)
                    else:
                        disp = None
                        depth_m = None

                    # Pose estimation & depth-aware late fusion
                    poses_uvc: List[np.ndarray] = []
                    pose_scores: List[float] = []
                    if self.pose_enabled:
                        if self._pose_runner is None:
                            self._pose_runner = self._init_pose_backend()
                        if self._pose_runner is not None:
                            try:
                                poses_uvc, pose_scores = self._pose_runner(left_bgr, depth_m)
                            except Exception as exc:
                                self._log(f"[pose] backend failed: {exc}")
                    if poses_uvc and depth_m is not None:
                        edges = get_skeleton_edges(self.pose_model or "coco17")
                        keep_idx = depth_guided_nms(
                            poses_uvc, pose_scores, depth_m, edges, iou_threshold=0.5
                        )
                        poses_uvc = [poses_uvc[i] for i in keep_idx]
                        pose_scores = [pose_scores[i] for i in keep_idx]

                        repaired_poses = []
                        for kp in poses_uvc:
                            arr = np.asarray(kp, dtype=np.float32)
                            uv = arr[:, :2]
                            conf = (
                                arr[:, 2]
                                if arr.shape[1] > 2
                                else np.ones((arr.shape[0],), dtype=np.float32)
                            )

                            uv_fixed, conf_fixed = repair_occluded_joints(
                                uv,
                                conf,
                                depth_m,
                                edges,
                                # OcclusionRepairConfig(confidence_threshold=0.2, search_radius=20.0, steps=10)
                            )

                            fixed = np.column_stack([uv_fixed, conf_fixed]).astype(np.float32)
                            repaired_poses.append(fixed)

                        poses_uvc = repaired_poses

                    pose_meta: List[Dict[str, Any]] = []
                    intrinsics = (
                        self._current_pose_intrinsics() if depth_m is not None else None
                    )
                    for kps, sc in zip(poses_uvc, pose_scores):
                        entry: Dict[str, Any] = {
                            "score": float(sc),
                            "keypoints_uvc": np.asarray(kps, dtype=np.float32).tolist(),
                        }
                        if intrinsics is not None and depth_m is not None:
                            xyz = lift_keypoints_to_3d(
                                np.asarray(kps, dtype=np.float32)[:, :2],
                                depth_m,
                                intrinsics,
                            )
                            entry["keypoints_xyz"] = np.asarray(xyz, dtype=np.float32).tolist()
                        pose_meta.append(entry)
                    self._last_pose_meta = pose_meta

                    if self.pose_enabled:
                        if pose_scores:
                            avg_score = float(np.mean(pose_scores))
                            best_score = float(np.max(pose_scores))
                            self._log(
                                "[pose] seq=%d detections=%d avg_score=%.3f best_score=%.3f"
                                % (seq, len(pose_scores), avg_score, best_score)
                            )
                        else:
                            self._log(f"[pose] seq={seq} detections=0")

                    if self.pose_enabled:
                        if pose_scores:
                            avg_score = float(np.mean(pose_scores))
                            best_score = float(np.max(pose_scores))
                            self._log(
                                "[pose] seq=%d detections=%d avg_score=%.3f best_score=%.3f"
                                % (seq, len(pose_scores), avg_score, best_score)
                            )
                        else:
                            self._log(f"[pose] seq={seq} detections=0")

                    fps = 1.0 / max(time.perf_counter() - start, 1e-6)

                    meta = self._result_metadata()

                    if disp is not None:
                        png16 = self._encode_disparity(disp)
<<<<<<< HEAD
                        self._emit_result(seq, png16, meta)
                        self._save_result(seq, png16)
                    else:
                        preview_frame = self._compose_preview_frame(
                            left_bgr,
                            None,
                            fps,
                            preview_poses,
                        )
                        self._emit_pose_preview(seq, preview_frame, meta)
=======
                        self._emit_disparity_result(seq, png16)
                        self._save_result(seq, png16)
                    else:
                        self._emit_pose_preview(seq, left_bgr, fps)
>>>>>>> 97d82569

                    preview_poses = poses_uvc if self.pose_enabled else None
                    if self._render_preview(left_bgr, disp, fps, preview_poses):
                        break

                    seq += 1
                    if frame_interval > 0.0:
                        next_deadline = self._respect_frame_rate(next_deadline, frame_interval)
                        if self._stop_event.is_set():
                            break

            finally:
                self._cleanup_after_run()
                self.on_finish()

    def _init_pose_backend(self) -> Optional[PoseBackend]:
        """Initialise the configured RGB-D aware pose backend."""
        try:
            backend, resolved_key = build_pose_backend(self.pose_model, self._log)
        except Exception as exc:  # pragma: no cover - defensive logging
            self._log(f"[pose] Failed to initialise pose backend: {exc}")
            return None
        if backend is None:
            self._log("[pose] No pose backend could be initialised.")
            return None

        self._pose_runner = backend
        self._resolved_pose_key = resolved_key

        if resolved_key is not None:
            info = get_pose_model_info(resolved_key)
            if info is not None:
                self._log(f"[pose] {info.display_name} backend ready ({info.key}).")
            else:
                self._log(f"[pose] Pose backend ready for key '{resolved_key}'.")

        return backend

    def _depth_from_disparity(self, disparity: np.ndarray) -> Optional[np.ndarray]:
        fx = self._rs_fx_px if self._rs_fx_px is not None else self._manual_fx_px
        bl = self._rs_baseline_m if self._rs_baseline_m is not None else self._manual_baseline_m

        if fx is None or bl is None:
            return None
        d = np.asarray(disparity, dtype=np.float32)
        eps = 1e-6
        denom = np.maximum(d, eps)
        depth = (float(fx) * float(bl)) / denom
        invalid = ~np.isfinite(d) | (d <= eps)
        depth[invalid] = np.nan
        return depth<|MERGE_RESOLUTION|>--- conflicted
+++ resolved
@@ -413,52 +413,8 @@
             self._log(f"[local] Failed to encode disparity: {exc}")
             raise
 
-<<<<<<< HEAD
-    def _apply_pose_overlay(
-            self, image_bgr: np.ndarray, poses_uvc: Optional[List[np.ndarray]]
-    ) -> np.ndarray:
-        if not poses_uvc:
-            return image_bgr.copy()
-        try:
-            return draw_skeletons(
-                image_bgr,
-                [np.asarray(kp, dtype=np.float32) for kp in poses_uvc],
-                self._resolved_pose_key or self.pose_model,
-            )
-        except Exception as exc:  # pragma: no cover - defensive logging
-            self._log(f"[pose] Failed to draw preview skeletons: {exc}")
-            return image_bgr.copy()
-
-    def _compose_preview_frame(
-            self,
-            left_bgr: np.ndarray,
-            disp: Optional[np.ndarray],
-            fps: float,
-            poses_uvc: Optional[List[np.ndarray]],
-    ) -> np.ndarray:
-        base = self._apply_pose_overlay(left_bgr, poses_uvc)
-        if disp is not None:
-            disp_color = _normalize_for_display(disp)
-            combo = np.hstack((base, disp_color))
-        else:
-            combo = base.copy()
-        cv2.putText(
-            combo,
-            f"{fps:.1f} FPS",
-            (10, 30),
-            cv2.FONT_HERSHEY_SIMPLEX,
-            1.0,
-            (0, 255, 0),
-            2,
-        )
-        return combo
-
-    def _result_metadata(self) -> Dict[str, Any]:
-        meta: Dict[str, Any] = {
-=======
     def _emit_disparity_result(self, seq: int, png16: bytes) -> None:
         meta = {
->>>>>>> 97d82569
             "session_id": self.session_id,
             "source_mode": self.mode,
             "sender_wh": [int(self.frame_width), int(self.frame_height)],
@@ -699,23 +655,10 @@
 
                     if disp is not None:
                         png16 = self._encode_disparity(disp)
-<<<<<<< HEAD
-                        self._emit_result(seq, png16, meta)
-                        self._save_result(seq, png16)
-                    else:
-                        preview_frame = self._compose_preview_frame(
-                            left_bgr,
-                            None,
-                            fps,
-                            preview_poses,
-                        )
-                        self._emit_pose_preview(seq, preview_frame, meta)
-=======
                         self._emit_disparity_result(seq, png16)
                         self._save_result(seq, png16)
                     else:
                         self._emit_pose_preview(seq, left_bgr, fps)
->>>>>>> 97d82569
 
                     preview_poses = poses_uvc if self.pose_enabled else None
                     if self._render_preview(left_bgr, disp, fps, preview_poses):
